--- conflicted
+++ resolved
@@ -169,44 +169,4 @@
 }
 
 #[cfg(test)]
-<<<<<<< HEAD
-pub mod tests {
-    use std::fs;
-
-    use chainhook_sdk::utils::Context;
-
-    use crate::{
-        archive::{
-            default_tsv_file_path, default_tsv_sha_file_path, download_stacks_dataset_if_required,
-        },
-        config::Config,
-    };
-
-    #[tokio::test]
-    async fn it_downloads_stacks_dataset_if_required() {
-        let mut config = Config::default(false, true, false, &None).unwrap();
-        config.storage.working_dir = format!(
-            "{}/src/service/tests/fixtures/tmp",
-            env!("CARGO_MANIFEST_DIR")
-        );
-        let logger = hiro_system_kit::log::setup_logger();
-        let _guard = hiro_system_kit::log::setup_global_logger(logger.clone());
-        let ctx = Context {
-            logger: Some(logger),
-            tracer: false,
-        };
-        let mut config_clone = config.clone();
-        assert!(download_stacks_dataset_if_required(&mut config, &ctx).await);
-        assert!(!download_stacks_dataset_if_required(&mut config_clone, &ctx).await);
-
-        let mut tsv_file_path = config.expected_cache_path();
-        tsv_file_path.push(default_tsv_file_path(&config.network.stacks_network));
-        fs::remove_file(tsv_file_path).unwrap();
-        let mut tsv_sha_file_path = config.expected_cache_path();
-        tsv_sha_file_path.push(default_tsv_sha_file_path(&config.network.stacks_network));
-        fs::remove_file(tsv_sha_file_path).unwrap();
-    }
-}
-=======
-pub mod tests;
->>>>>>> 1e606edf
+pub mod tests;