--- conflicted
+++ resolved
@@ -701,7 +701,7 @@
                                     }
                                 };
 
-<<<<<<< HEAD
+
                                 match message.get(0) {
                                     Some(topic) => {
                                         if topic.starts_with(b"hashblock") {
@@ -709,7 +709,7 @@
                                                 hex::encode(message.get(1).unwrap().to_vec());
 
                                             let block = match download_and_parse_block_with_retry(
-                                    			&http_client,
+                                    			      &http_client,
                                                 &block_hash,
                                                 &bitcoin_config,
                                                 &ctx_moved,
@@ -720,24 +720,10 @@
                                                 Err(e) => {
                                                     ctx_moved.try_log(|logger| {
                                                         slog::warn!(
-=======
-                                let block = match download_and_parse_block_with_retry(
-                                    &http_client,
-                                    &block_hash,
-                                    &bitcoin_config,
-                                    &ctx_moved,
-                                )
-                                .await
-                                {
-                                    Ok(block) => block,
-                                    Err(e) => {
-                                        ctx_moved.try_log(|logger| {
-                                            slog::warn!(
->>>>>>> c96df26c
-                                                logger,
-                                                "unable to download_and_parse_block: {}",
-                                                e.to_string()
-                                            )
+                                                            logger,
+                                                            "unable to download_and_parse_block: {}",
+                                                            e.to_string()
+                                                        )
                                                     });
                                                     continue;
                                                 }
