--- conflicted
+++ resolved
@@ -74,11 +74,7 @@
 
                 for block in event.new_blocks.iter() {
                     evaluated_predicates.insert(chainhook.uuid.as_str(), &block.block_identifier);
-<<<<<<< HEAD
                     if end_block >= block.block_identifier.index {
-=======
-                    if end_block > block.block_identifier.index {
->>>>>>> 19f5310c
                         let mut hits = vec![];
                         for tx in block.transactions.iter() {
                             if chainhook.predicate.evaluate_transaction_predicate(&tx, ctx) {
@@ -109,11 +105,7 @@
                 let end_block = chainhook.end_block.unwrap_or(u64::MAX);
 
                 for block in event.blocks_to_rollback.iter() {
-<<<<<<< HEAD
                     if end_block >= block.block_identifier.index {
-=======
-                    if end_block > block.block_identifier.index {
->>>>>>> 19f5310c
                         let mut hits = vec![];
                         for tx in block.transactions.iter() {
                             if chainhook.predicate.evaluate_transaction_predicate(&tx, ctx) {
@@ -129,11 +121,7 @@
                 }
                 for block in event.blocks_to_apply.iter() {
                     evaluated_predicates.insert(chainhook.uuid.as_str(), &block.block_identifier);
-<<<<<<< HEAD
                     if end_block >= block.block_identifier.index {
-=======
-                    if end_block > block.block_identifier.index {
->>>>>>> 19f5310c
                         let mut hits = vec![];
                         for tx in block.transactions.iter() {
                             if chainhook.predicate.evaluate_transaction_predicate(&tx, ctx) {
